"""Built In Self Test (BIST) modules for testing liteDRAM functionality."""

from functools import reduce
from operator import xor

from litex.gen import *
from litex.gen.genlib.cdc import PulseSynchronizer, BusSynchronizer

from litex.soc.interconnect.csr import *

from litedram.frontend.dma import LiteDRAMDMAWriter, LiteDRAMDMAReader


@CEInserter()
class LFSR(Module):
    """Linear-Feedback Shift Register to generate a pseudo-random sequence.

    Parameters
    ----------
    n_out : int
        Width of the output data signal.
    n_state : int
        ???
    taps : list of int
        ???

    Attributes
    ----------
    o : in
        Output data
    """

    def __init__(self, n_out, n_state=31, taps=[27, 30]):
        self.o = Signal(n_out)

        # # #

        state = Signal(n_state)
        curval = [state[i] for i in range(n_state)]
        curval += [0]*(n_out - n_state)
        for i in range(n_out):
            nv = ~reduce(xor, [curval[tap] for tap in taps])
            curval.insert(0, nv)
            curval.pop()

        self.sync += [
            state.eq(Cat(*curval[:n_state])),
            self.o.eq(Cat(*curval))
        ]


@CEInserter()
class Counter(Module):
<<<<<<< HEAD
    """Simple incremental counter.

    Parameters
    ----------
    n_out : int
        Width of the output data signal.

    Attributes
    ----------
    o : in
        Output data
    """

    def __init__(self, n_out):
        self.o = Signal(n_out)
=======
    def __init__(self, n_out):
        self.o = Signal(n_out)

        # # #

>>>>>>> 5909e5d7
        self.sync += self.o.eq(self.o + 1)


class _LiteDRAMBISTGenerator(Module):

    def __init__(self, dram_port, random):
        self.start = Signal()
        self.done = Signal()
        self.base = Signal(dram_port.aw)
        self.length = Signal(dram_port.aw)

        # # #

        self.submodules.dma = dma = LiteDRAMDMAWriter(dram_port)
        gen_cls = LFSR if random else Counter
        self.submodules.gen = gen = gen_cls(dram_port.dw)

<<<<<<< HEAD
        if random:
            self.submodules.gen = gen = LFSR(dram_port.dw)
        else:
            self.submodules.gen = gen = Counter(dram_port.dw)

        self.running = running = Signal()
        not_finished = Signal()
        counter = Signal(dram_port.aw)
        self.comb += not_finished.eq(running & (counter != (self.length - 1)))
        self.sync += [
            If(self.start,
                running.eq(1),
                counter.eq(0)
            ).Elif(gen.ce,
                counter.eq(counter + 1)
            )
        ]
=======
        cmd_counter = Signal(dram_port.aw)

        fsm = FSM(reset_state="IDLE")
        self.submodules += fsm
>>>>>>> 5909e5d7

        fsm.act("IDLE",
            self.done.eq(1),
            If(self.start,
                NextValue(cmd_counter, 0),
                NextState("RUN")
            )
        )
        fsm.act("RUN",
            dma.sink.valid.eq(1),
            If(dma.sink.ready,
                gen.ce.eq(1),
                NextValue(cmd_counter, cmd_counter + 1),
                If(cmd_counter == (self.length-1),
                    NextState("IDLE")
                )
            )
        )
        self.comb += [
<<<<<<< HEAD
            dma.sink.valid.eq(not_finished),
            dma.sink.address.eq(self.base + counter),
            dma.sink.data.eq(gen.o),
            gen.ce.eq(not_finished & dma.sink.ready),

            self.done.eq(~not_finished & running)
=======
            dma.sink.address.eq(self.base + cmd_counter),
            dma.sink.data.eq(gen.o)
>>>>>>> 5909e5d7
        ]


class LiteDRAMBISTGenerator(Module, AutoCSR):
    """litex module to generate a given pattern in memory.abs

    Attributes
    ----------
    reset : in
        Reset the module.
    start : in
        Start the generation.

    base : in
        DRAM address to start from.
    length : in
        Number of DRAM words to write.

    done : out
        The module has completed writing the pattern.
    """

    def __init__(self, dram_port, random=True):
        self.reset = CSR()
        self.start = CSR()
        self.done = CSRStatus()
        self.base = CSRStorage(dram_port.aw)
        self.length = CSRStorage(dram_port.aw)

        # # #

        cd = dram_port.cd

        core = ResetInserter()(_LiteDRAMBISTGenerator(dram_port, random))
        self.submodules.core = ClockDomainsRenamer(cd)(core)

        reset_sync = BusSynchronizer(1, "sys", cd)
        start_sync = PulseSynchronizer("sys", cd)
        done_sync = BusSynchronizer(1, cd, "sys")
        self.submodules += reset_sync, start_sync, done_sync

        base_sync = BusSynchronizer(dram_port.aw, "sys", cd)
        length_sync = BusSynchronizer(dram_port.aw, "sys", cd)
        self.submodules += base_sync, length_sync

        self.comb += [
            reset_sync.i.eq(self.reset.re),
            core.reset.eq(reset_sync.o),

            start_sync.i.eq(self.start.re),
            core.start.eq(start_sync.o),

            done_sync.i.eq(core.done),
            self.done.status.eq(done_sync.o),

            base_sync.i.eq(self.base.storage),
            core.base.eq(base_sync.o),

            length_sync.i.eq(self.length.storage),
            core.length.eq(length_sync.o)
        ]


class _LiteDRAMBISTChecker(Module, AutoCSR):

    def __init__(self, dram_port, random):
        self.start = Signal()
<<<<<<< HEAD

        self.base = Signal(dram_port.aw)
        self.length = Signal(dram_port.aw)

        self.error_count = Signal(32)
=======
        self.done = Signal()
        self.base = Signal(dram_port.aw)
        self.length = Signal(dram_port.aw)
        self.err_count = Signal(32)
>>>>>>> 5909e5d7

        self.running = running = Signal()
        self.done = Signal()

        self.submodules.dma = dma = LiteDRAMDMAReader(dram_port)
        gen_cls = LFSR if random else Counter
        self.submodules.gen = gen = gen_cls(dram_port.dw)

        # address
        cmd_counter = Signal(dram_port.aw)
        cmd_fsm = FSM(reset_state="IDLE")
        self.submodules += cmd_fsm

        cmd_fsm.act("IDLE",
            If(self.start,
                NextValue(cmd_counter, 0),
                NextState("RUN")
            )
        )
        cmd_fsm.act("RUN",
            dma.sink.valid.eq(1),
            If(dma.sink.ready,
                NextValue(cmd_counter, cmd_counter + 1),
                If(cmd_counter == (self.length-1),
                    NextState("IDLE")
                )
            )
        )
        self.comb += dma.sink.address.eq(self.base + cmd_counter)

<<<<<<< HEAD
        # Address generation
        self._address_counter = address_counter = Signal(dram_port.aw)
        address_not_finished = Signal()
        address_counter_ce = Signal()
        self.comb += [
            address_not_finished.eq(running & (address_counter != (self.length - 1))),
            address_counter_ce.eq(address_not_finished & dma.sink.ready),

            dma.sink.valid.eq(address_not_finished),
            dma.sink.address.eq(self.base + address_counter),
        ]
        self.sync += [
            If(address_counter_ce,
                address_counter.eq(address_counter + 1)
            ),
        ]

        # Data receiving 
        self._data_counter = data_counter = Signal(dram_port.aw)
        data_not_finished = Signal()
        data_counter_ce = Signal()
        self.comb += [
            data_not_finished.eq(running & (data_counter != address_counter)),
            data_counter_ce.eq(data_not_finished & dma.source.valid),

            dma.source.ready.eq(data_counter_ce),
        ]
        self.sync += [
            If(data_counter_ce, data_counter.eq(data_counter + 1)),
        ]

        # Data checking
        if random:
            self.submodules.gen = gen = LFSR(dram_port.dw)
        else:
            self.submodules.gen = gen = Counter(dram_port.dw)
        self.comb += [
            gen.ce.eq(data_counter_ce),
        ]

        self.expected = expected = Signal(dram_port.dw)
        self.comb += [
            expected.eq(gen.o),
        ]
        self.actual = actual = Signal(dram_port.dw)
        self.comb += [
            actual.eq(dma.source.data),
        ]

        self.error = error = Signal()
        self.comb += [
            error.eq(data_counter_ce & (expected != actual)),
        ]
        self.sync += [
            If(error, self.error_count.eq(self.error_count + 1)),
        ]

        # States
        self.sync += If(self.start, running.eq(1))
        self.comb += self.done.eq(~data_not_finished & ~address_not_finished & running)
=======
        # data
        data_counter = Signal(dram_port.aw)
        data_fsm = FSM(reset_state="IDLE")
        self.submodules += data_fsm

        data_fsm.act("IDLE",
            If(self.start,
                NextValue(data_counter, 0),
                NextValue(self.err_count, 0),
                NextState("RUN")
            )
        )
        data_fsm.act("RUN",
            dma.source.ready.eq(1),
            If(dma.source.valid,
                gen.ce.eq(1),
                NextValue(data_counter, data_counter + 1),
                If(dma.source.data != gen.o,
                    NextValue(self.err_count, self.err_count + 1)
                ),
                If(data_counter == (self.length-1),
                    NextState("IDLE")
                )
            )
        )

        self.comb += self.done.eq(cmd_fsm.ongoing("IDLE") &
                                  data_fsm.ongoing("IDLE"))
>>>>>>> 5909e5d7


class LiteDRAMBISTChecker(Module, AutoCSR):
    """litex module to check a given pattern in memory.

    Attributes
    ----------
    reset : in
        Reset the module
    start : in
        Start the checking

    base : in
        DRAM address to start from.
    length : in
        Number of DRAM words to check.

    done : out
        The module has completed checking

    error_count : out
        Number of DRAM words which don't match.
    """

    def __init__(self, dram_port, random=True):
        self.reset = CSR()
        self.start = CSR()
<<<<<<< HEAD

        self.base = CSRStorage(dram_port.aw)
        self.length = CSRStorage(dram_port.aw)
        self.halt_on_error = CSRStorage()

        self.done = CSRStatus()

        self.error_count = CSRStatus(32)
=======
        self.done = CSRStatus()
        self.base = CSRStorage(dram_port.aw)
        self.length = CSRStorage(dram_port.aw)
        self.err_count = CSRStatus(32)
>>>>>>> 5909e5d7

        # # #

        cd = dram_port.cd

        core = ResetInserter()(_LiteDRAMBISTChecker(dram_port, random))
        self.submodules.core = ClockDomainsRenamer(cd)(core)

        #reset_sync = PulseSynchronizer("sys", cd)
        reset_sync = BusSynchronizer(1, "sys", cd)
        start_sync = PulseSynchronizer("sys", cd)
<<<<<<< HEAD
        self.submodules += reset_sync, start_sync
=======
        done_sync = BusSynchronizer(1, cd, "sys")
        self.submodules += reset_sync, start_sync, done_sync

        base_sync = BusSynchronizer(dram_port.aw, "sys", cd)
        length_sync = BusSynchronizer(dram_port.aw, "sys", cd)
        err_count_sync = BusSynchronizer(32, cd, "sys")
        self.submodules += base_sync, length_sync, err_count_sync

>>>>>>> 5909e5d7
        self.comb += [
            reset_sync.i.eq(self.reset.re),
            core.reset.eq(reset_sync.o),

            start_sync.i.eq(self.start.re),
            core.start.eq(start_sync.o),
<<<<<<< HEAD
        ]
=======
>>>>>>> 5909e5d7

        done_sync = BusSynchronizer(1, cd, "sys")
        self.submodules += done_sync
        self.comb += [
            done_sync.i.eq(core.done),
            self.done.status.eq(done_sync.o),
        ]

        base_sync = BusSynchronizer(dram_port.aw, "sys", cd)
        length_sync = BusSynchronizer(dram_port.aw, "sys", cd)
        self.submodules += base_sync, length_sync
        self.comb += [
            base_sync.i.eq(self.base.storage),
            core.base.eq(base_sync.o),

            length_sync.i.eq(self.length.storage),
            core.length.eq(length_sync.o),
        ]

<<<<<<< HEAD
        error_count_sync = BusSynchronizer(32, cd, "sys")
        self.submodules += error_count_sync
        self.comb += [
            error_count_sync.i.eq(core.error_count),
            self.error_count.status.eq(error_count_sync.o),
=======
            err_count_sync.i.eq(core.err_count),
            self.err_count.status.eq(err_count_sync.o)
>>>>>>> 5909e5d7
        ]<|MERGE_RESOLUTION|>--- conflicted
+++ resolved
@@ -45,13 +45,12 @@
 
         self.sync += [
             state.eq(Cat(*curval[:n_state])),
-            self.o.eq(Cat(*curval))
+            self.o.eq(Cat(*curval)),
         ]
 
 
 @CEInserter()
 class Counter(Module):
-<<<<<<< HEAD
     """Simple incremental counter.
 
     Parameters
@@ -67,13 +66,9 @@
 
     def __init__(self, n_out):
         self.o = Signal(n_out)
-=======
-    def __init__(self, n_out):
-        self.o = Signal(n_out)
-
-        # # #
-
->>>>>>> 5909e5d7
+
+        # # #
+
         self.sync += self.o.eq(self.o + 1)
 
 
@@ -91,37 +86,16 @@
         gen_cls = LFSR if random else Counter
         self.submodules.gen = gen = gen_cls(dram_port.dw)
 
-<<<<<<< HEAD
-        if random:
-            self.submodules.gen = gen = LFSR(dram_port.dw)
-        else:
-            self.submodules.gen = gen = Counter(dram_port.dw)
-
-        self.running = running = Signal()
-        not_finished = Signal()
-        counter = Signal(dram_port.aw)
-        self.comb += not_finished.eq(running & (counter != (self.length - 1)))
-        self.sync += [
-            If(self.start,
-                running.eq(1),
-                counter.eq(0)
-            ).Elif(gen.ce,
-                counter.eq(counter + 1)
-            )
-        ]
-=======
         cmd_counter = Signal(dram_port.aw)
 
         fsm = FSM(reset_state="IDLE")
         self.submodules += fsm
->>>>>>> 5909e5d7
 
         fsm.act("IDLE",
-            self.done.eq(1),
             If(self.start,
                 NextValue(cmd_counter, 0),
-                NextState("RUN")
-            )
+                NextState("RUN"),
+            ),
         )
         fsm.act("RUN",
             dma.sink.valid.eq(1),
@@ -129,22 +103,16 @@
                 gen.ce.eq(1),
                 NextValue(cmd_counter, cmd_counter + 1),
                 If(cmd_counter == (self.length-1),
-                    NextState("IDLE")
-                )
-            )
-        )
-        self.comb += [
-<<<<<<< HEAD
-            dma.sink.valid.eq(not_finished),
-            dma.sink.address.eq(self.base + counter),
+                    NextState("DONE"),
+                ),
+            ),
+        )
+        fsm.act("DONE",
+            self.done.eq(1),
+        )
+        self.comb += [
+            dma.sink.address.eq(self.base + cmd_counter),
             dma.sink.data.eq(gen.o),
-            gen.ce.eq(not_finished & dma.sink.ready),
-
-            self.done.eq(~not_finished & running)
-=======
-            dma.sink.address.eq(self.base + cmd_counter),
-            dma.sink.data.eq(gen.o)
->>>>>>> 5909e5d7
         ]
 
 
@@ -183,28 +151,31 @@
 
         reset_sync = BusSynchronizer(1, "sys", cd)
         start_sync = PulseSynchronizer("sys", cd)
+        self.submodules += reset_sync, start_sync
+        self.comb += [
+            reset_sync.i.eq(self.reset.re),
+            core.reset.eq(reset_sync.o),
+
+            start_sync.i.eq(self.start.re),
+            core.start.eq(start_sync.o),
+        ]
+
         done_sync = BusSynchronizer(1, cd, "sys")
-        self.submodules += reset_sync, start_sync, done_sync
+        self.submodules += done_sync
+        self.comb += [
+            done_sync.i.eq(core.done),
+            self.done.status.eq(done_sync.o),
+        ]
 
         base_sync = BusSynchronizer(dram_port.aw, "sys", cd)
         length_sync = BusSynchronizer(dram_port.aw, "sys", cd)
         self.submodules += base_sync, length_sync
-
-        self.comb += [
-            reset_sync.i.eq(self.reset.re),
-            core.reset.eq(reset_sync.o),
-
-            start_sync.i.eq(self.start.re),
-            core.start.eq(start_sync.o),
-
-            done_sync.i.eq(core.done),
-            self.done.status.eq(done_sync.o),
-
+        self.comb += [
             base_sync.i.eq(self.base.storage),
             core.base.eq(base_sync.o),
 
             length_sync.i.eq(self.length.storage),
-            core.length.eq(length_sync.o)
+            core.length.eq(length_sync.o),
         ]
 
 
@@ -212,139 +183,80 @@
 
     def __init__(self, dram_port, random):
         self.start = Signal()
-<<<<<<< HEAD
+        self.done = Signal()
 
         self.base = Signal(dram_port.aw)
         self.length = Signal(dram_port.aw)
 
-        self.error_count = Signal(32)
-=======
-        self.done = Signal()
-        self.base = Signal(dram_port.aw)
-        self.length = Signal(dram_port.aw)
         self.err_count = Signal(32)
->>>>>>> 5909e5d7
-
-        self.running = running = Signal()
-        self.done = Signal()
+
+        # # #
 
         self.submodules.dma = dma = LiteDRAMDMAReader(dram_port)
         gen_cls = LFSR if random else Counter
         self.submodules.gen = gen = gen_cls(dram_port.dw)
 
         # address
-        cmd_counter = Signal(dram_port.aw)
+        self._cmd_counter = cmd_counter = Signal(dram_port.aw)
         cmd_fsm = FSM(reset_state="IDLE")
         self.submodules += cmd_fsm
 
         cmd_fsm.act("IDLE",
             If(self.start,
                 NextValue(cmd_counter, 0),
-                NextState("RUN")
-            )
+                NextState("RUN"),
+            ),
         )
         cmd_fsm.act("RUN",
             dma.sink.valid.eq(1),
             If(dma.sink.ready,
                 NextValue(cmd_counter, cmd_counter + 1),
                 If(cmd_counter == (self.length-1),
-                    NextState("IDLE")
-                )
-            )
-        )
+                    NextState("DONE")
+                ),
+            ),
+        )
+        cmd_fsm.act("DONE")
         self.comb += dma.sink.address.eq(self.base + cmd_counter)
 
-<<<<<<< HEAD
-        # Address generation
-        self._address_counter = address_counter = Signal(dram_port.aw)
-        address_not_finished = Signal()
-        address_counter_ce = Signal()
-        self.comb += [
-            address_not_finished.eq(running & (address_counter != (self.length - 1))),
-            address_counter_ce.eq(address_not_finished & dma.sink.ready),
-
-            dma.sink.valid.eq(address_not_finished),
-            dma.sink.address.eq(self.base + address_counter),
-        ]
-        self.sync += [
-            If(address_counter_ce,
-                address_counter.eq(address_counter + 1)
-            ),
-        ]
-
-        # Data receiving 
+        # data
         self._data_counter = data_counter = Signal(dram_port.aw)
-        data_not_finished = Signal()
-        data_counter_ce = Signal()
-        self.comb += [
-            data_not_finished.eq(running & (data_counter != address_counter)),
-            data_counter_ce.eq(data_not_finished & dma.source.valid),
-
-            dma.source.ready.eq(data_counter_ce),
-        ]
-        self.sync += [
-            If(data_counter_ce, data_counter.eq(data_counter + 1)),
-        ]
-
-        # Data checking
-        if random:
-            self.submodules.gen = gen = LFSR(dram_port.dw)
-        else:
-            self.submodules.gen = gen = Counter(dram_port.dw)
-        self.comb += [
-            gen.ce.eq(data_counter_ce),
-        ]
-
-        self.expected = expected = Signal(dram_port.dw)
-        self.comb += [
-            expected.eq(gen.o),
-        ]
-        self.actual = actual = Signal(dram_port.dw)
-        self.comb += [
-            actual.eq(dma.source.data),
-        ]
-
-        self.error = error = Signal()
-        self.comb += [
-            error.eq(data_counter_ce & (expected != actual)),
-        ]
-        self.sync += [
-            If(error, self.error_count.eq(self.error_count + 1)),
-        ]
-
-        # States
-        self.sync += If(self.start, running.eq(1))
-        self.comb += self.done.eq(~data_not_finished & ~address_not_finished & running)
-=======
-        # data
-        data_counter = Signal(dram_port.aw)
         data_fsm = FSM(reset_state="IDLE")
         self.submodules += data_fsm
+
+        self.error = error = Signal()
+        self.actual = actual = Signal(dram_port.aw)
+        self.expect = expect = Signal(dram_port.aw)
+        self.comb += [
+            actual.eq(dma.source.data),
+            expect.eq(gen.o),
+            error.eq(dma.source.valid & (expect != actual)),
+        ]
 
         data_fsm.act("IDLE",
             If(self.start,
                 NextValue(data_counter, 0),
                 NextValue(self.err_count, 0),
-                NextState("RUN")
-            )
+                NextState("RUN"),
+            ),
         )
         data_fsm.act("RUN",
             dma.source.ready.eq(1),
             If(dma.source.valid,
                 gen.ce.eq(1),
                 NextValue(data_counter, data_counter + 1),
-                If(dma.source.data != gen.o,
-                    NextValue(self.err_count, self.err_count + 1)
+                If(error,
+                    NextValue(self.err_count, self.err_count + 1),
                 ),
                 If(data_counter == (self.length-1),
-                    NextState("IDLE")
-                )
-            )
-        )
-
-        self.comb += self.done.eq(cmd_fsm.ongoing("IDLE") &
-                                  data_fsm.ongoing("IDLE"))
->>>>>>> 5909e5d7
+                    NextState("DONE"),
+                ),
+            ),
+        )
+        data_fsm.act("DONE")
+
+        self.comb += self.done.eq(
+            cmd_fsm.ongoing("DONE") & data_fsm.ongoing("DONE"))
 
 
 class LiteDRAMBISTChecker(Module, AutoCSR):
@@ -365,28 +277,19 @@
     done : out
         The module has completed checking
 
-    error_count : out
+    err_count : out
         Number of DRAM words which don't match.
     """
 
     def __init__(self, dram_port, random=True):
         self.reset = CSR()
         self.start = CSR()
-<<<<<<< HEAD
 
         self.base = CSRStorage(dram_port.aw)
         self.length = CSRStorage(dram_port.aw)
-        self.halt_on_error = CSRStorage()
 
         self.done = CSRStatus()
-
-        self.error_count = CSRStatus(32)
-=======
-        self.done = CSRStatus()
-        self.base = CSRStorage(dram_port.aw)
-        self.length = CSRStorage(dram_port.aw)
         self.err_count = CSRStatus(32)
->>>>>>> 5909e5d7
 
         # # #
 
@@ -398,28 +301,14 @@
         #reset_sync = PulseSynchronizer("sys", cd)
         reset_sync = BusSynchronizer(1, "sys", cd)
         start_sync = PulseSynchronizer("sys", cd)
-<<<<<<< HEAD
         self.submodules += reset_sync, start_sync
-=======
-        done_sync = BusSynchronizer(1, cd, "sys")
-        self.submodules += reset_sync, start_sync, done_sync
-
-        base_sync = BusSynchronizer(dram_port.aw, "sys", cd)
-        length_sync = BusSynchronizer(dram_port.aw, "sys", cd)
-        err_count_sync = BusSynchronizer(32, cd, "sys")
-        self.submodules += base_sync, length_sync, err_count_sync
-
->>>>>>> 5909e5d7
         self.comb += [
             reset_sync.i.eq(self.reset.re),
             core.reset.eq(reset_sync.o),
 
             start_sync.i.eq(self.start.re),
             core.start.eq(start_sync.o),
-<<<<<<< HEAD
-        ]
-=======
->>>>>>> 5909e5d7
+        ]
 
         done_sync = BusSynchronizer(1, cd, "sys")
         self.submodules += done_sync
@@ -439,14 +328,9 @@
             core.length.eq(length_sync.o),
         ]
 
-<<<<<<< HEAD
-        error_count_sync = BusSynchronizer(32, cd, "sys")
-        self.submodules += error_count_sync
-        self.comb += [
-            error_count_sync.i.eq(core.error_count),
-            self.error_count.status.eq(error_count_sync.o),
-=======
+        err_count_sync = BusSynchronizer(32, cd, "sys")
+        self.submodules += err_count_sync
+        self.comb += [
             err_count_sync.i.eq(core.err_count),
-            self.err_count.status.eq(err_count_sync.o)
->>>>>>> 5909e5d7
+            self.err_count.status.eq(err_count_sync.o),
         ]